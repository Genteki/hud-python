"""HUD evaluation command for running tasks and datasets.

Config Override Order: CLI arguments > .hud_eval.toml > defaults
"""

from __future__ import annotations

import asyncio
import logging
import time
import tomllib
from dataclasses import dataclass
from pathlib import Path
from typing import TYPE_CHECKING, Any, ClassVar

import questionary
import typer
from pydantic import BaseModel, Field, field_validator
from rich import box
from rich.table import Table

from hud.cli.utils.env_check import ensure_built, find_environment_dir
from hud.settings import settings
from hud.types import AgentType
from hud.utils.hud_console import HUDConsole

if TYPE_CHECKING:
    from hud.agents.base import MCPAgent
    from hud.types import Task

logger = logging.getLogger(__name__)
hud_console = HUDConsole()

_CONFIG_PATH = ".hud_eval.toml"


@dataclass(frozen=True)
class AgentPreset:
    """A preset agent configuration combining agent type, model, and optional config."""

    name: str
    agent_type: AgentType
    model: str | None = None
    agent_config: dict[str, Any] | None = None


# Built-in presets for the interactive picker
_AGENT_PRESETS: list[AgentPreset] = [
    # Native agents (use provider SDKs directly)
    AgentPreset("Claude Sonnet 4.5", AgentType.CLAUDE, "claude-sonnet-4-5-20250929"),
    AgentPreset("GPT-5", AgentType.OPENAI, "gpt-5"),
    AgentPreset("Operator (OpenAI Computer Use)", AgentType.OPERATOR, "computer-use-preview"),
    AgentPreset(
        "Gemini 2.5 Computer Use", AgentType.GEMINI, "gemini-2.5-computer-use-preview-10-2025"
    ),
    # HUD Gateway presets
    AgentPreset(
        "Grok 4.1 Fast",
        AgentType.OPENAI_COMPATIBLE,
        "xai/grok-4-1-fast-reasoning",
        {"openai_compatible": {"base_url": settings.hud_gateway_url, "model_name": "Grok"}},
    ),
]

_DEFAULT_CONFIG_TEMPLATE = """# HUD Eval Configuration
# Command-line arguments override these settings

[eval]
# source = "hud-evals/SheetBench-50"
# agent = "claude"
# model = ""
# full = false
# max_concurrent = 30
# max_steps = 10
# group_size = 1
# task_ids = ["task_1", "task_2"]
# verbose = true
# very_verbose = true
# auto_respond = true

[agent]
# allowed_tools = ["computer", "playwright"]
# disallowed_tools = []

[claude]
# max_tokens = 16384
# use_computer_beta = true

[openai]
# temperature = 0.7
# max_output_tokens = 4096

[gemini]
# temperature = 1.0
# top_p = 0.95

[openai_compatible]
# base_url = "http://localhost:8000/v1"
# model_name = "my-model"
"""

# Agent type -> (settings attr, env var name)
_API_KEY_REQUIREMENTS: dict[AgentType, tuple[str, str]] = {
    AgentType.CLAUDE: ("anthropic_api_key", "ANTHROPIC_API_KEY"),
    AgentType.GEMINI: ("gemini_api_key", "GEMINI_API_KEY"),
    AgentType.OPENAI: ("openai_api_key", "OPENAI_API_KEY"),
    AgentType.OPERATOR: ("openai_api_key", "OPENAI_API_KEY"),
}


class EvalConfig(BaseModel):
    """Configuration for hud eval command."""

    # Class-level registry
    _agent_classes: ClassVar[dict[AgentType, type["MCPAgent"]]] = {}

    # Fields loaded from [eval] section
    _EVAL_FIELDS: ClassVar[set[str]] = {
        "source",
        "agent_type",
        "model",
        "task_ids",
        "full",
        "max_concurrent",
        "max_steps",
        "verbose",
        "very_verbose",
        "group_size",
        "remote",
        "auto_respond",
    }
    # Fields loaded from [agent] section
    _AGENT_FIELDS: ClassVar[set[str]] = {"allowed_tools", "disallowed_tools"}

    # Eval settings
    source: str | None = None
    agent_type: AgentType | None = None
    model: str | None = None
    task_ids: list[str] | None = None
    full: bool = False
    max_concurrent: int = 30
    max_steps: int | None = None
    verbose: bool = False
    very_verbose: bool = False
    auto_respond: bool | None = None  # Continue without prompting (default: True for --full)
    group_size: int = 1
    remote: bool = False

    # Base agent config (these merge with task's agent_config)
    allowed_tools: list[str] | None = None
    disallowed_tools: list[str] | None = None

    agent_config: dict[str, Any] = Field(default_factory=dict)

    @field_validator("agent_type", mode="before")
    @classmethod
    def _parse_agent_type(cls, v: Any) -> AgentType | None:
        """Convert string agent name to AgentType enum."""
        if v is None:
            return None
        if isinstance(v, AgentType):
            return v
        if isinstance(v, str):
            try:
                return AgentType(v)
            except ValueError:
                valid = [e.value for e in AgentType]
                raise ValueError(
                    f"Invalid agent: {v}. Must be one of: {', '.join(valid)}"
                ) from None
        return v

    def validate_api_keys(self) -> None:
        """Validate required API keys for the selected agent. Raises typer.Exit on failure."""
        if self.agent_type is None:
            return

        if self.remote:
            if not settings.api_key:
                hud_console.error("HUD_API_KEY is required for remote execution")
                hud_console.info("Set it: hud set HUD_API_KEY=your-key-here")
                raise typer.Exit(1)
            if self.agent_type in (AgentType.GEMINI, AgentType.OPERATOR):
                hud_console.error(
                    f"Remote execution is not supported for {self.agent_type.value} agent"
                )
                raise typer.Exit(1)
            return

        if self.agent_type == AgentType.OPENAI_COMPATIBLE:
            # Check both CLI --model and config file checkpoint_name
            config_checkpoint = self.agent_config.get("openai_compatible", {}).get(
                "checkpoint_name"
            )
            if not self.model and not config_checkpoint:
                hud_console.error(
                    "Model name is required for OpenAI compatible agent. "
                    "Use --model or set checkpoint_name in .hud_eval.toml"
                )
                raise typer.Exit(1)
        elif self.agent_type in _API_KEY_REQUIREMENTS:
            attr, env_var = _API_KEY_REQUIREMENTS[self.agent_type]
            if not getattr(settings, attr, None):
                hud_console.error(f"{env_var} is required for {self.agent_type.value} agent")
                hud_console.info(f"Set it: hud set {env_var}=your-key-here")
                raise typer.Exit(1)

        if not settings.api_key:
            hud_console.warning("HUD_API_KEY not set. Some features may be limited.")

    def get_agent_kwargs(self) -> dict[str, Any]:
        """Build agent kwargs from config."""
        if self.agent_type is None:
            raise ValueError("agent_type must be set before calling get_agent_kwargs()")

        kwargs: dict[str, Any] = {}

        if self.model:
            kwargs["checkpoint_name"] = self.model

        if self.allowed_tools:
            kwargs["allowed_tools"] = self.allowed_tools
        if self.disallowed_tools:
            kwargs["disallowed_tools"] = self.disallowed_tools

        agent_key = self.agent_type.value
        if agent_key in self.agent_config:
            kwargs.update(self.agent_config[agent_key])

        if self.agent_type == AgentType.OPENAI_COMPATIBLE:
            base_url = kwargs.get("base_url", "")
            if "api_key" not in kwargs:
                # Use HUD API key for gateway, otherwise fall back to OpenAI API key
                if settings.hud_gateway_url in base_url:
                    kwargs["api_key"] = settings.api_key
                elif settings.openai_api_key:
                    kwargs["api_key"] = settings.openai_api_key

        kwargs["verbose"] = self.verbose or self.very_verbose

        if self.agent_type in (
            AgentType.CLAUDE,
            AgentType.OPENAI,
            AgentType.OPERATOR,
            AgentType.GEMINI,
        ):
            kwargs["validate_api_key"] = False

        return kwargs

    @classmethod
    def load(cls, path: str = _CONFIG_PATH) -> EvalConfig:
        """Load config from TOML file."""
        p = Path(path)
        if not p.exists():
            p.write_text(_DEFAULT_CONFIG_TEMPLATE)
            hud_console.info(f"Generated {_CONFIG_PATH}")
            return cls()

        try:
            with open(p, "rb") as f:
                toml_data = tomllib.load(f)
        except Exception as e:
            hud_console.warning(f"Failed to parse {path}: {e}")
            return cls()

        # Extract sections
        eval_section = toml_data.get("eval", {})
        agent_section = toml_data.get("agent", {})

        # Build config data
        data: dict[str, Any] = {}

        # Eval settings (map 'agent' -> 'agent_type')
        if "agent" in eval_section:
            data["agent_type"] = eval_section["agent"]
        for key in cls._EVAL_FIELDS:
            if key in eval_section:
                data[key] = eval_section[key]

        # Agent base config
        for key in cls._AGENT_FIELDS:
            if key in agent_section:
                data[key] = agent_section[key]

        # Agent-specific configs (claude, openai, gemini, etc.)
        agent_config: dict[str, Any] = {}
        for agent_type in AgentType:
            if agent_type.value in toml_data:
                agent_config[agent_type.value] = toml_data[agent_type.value]
        data["agent_config"] = agent_config

        try:
            return cls.model_validate(data)
        except Exception as e:
            hud_console.warning(f"Invalid config: {e}")
            return cls()

    def merge_cli(
        self,
        agent: str | None = None,
        config: list[str] | None = None,
        allowed_tools: str | None = None,
        disallowed_tools: str | None = None,
        task_ids: str | None = None,
        **cli_args: Any,
    ) -> EvalConfig:
        """Merge CLI args (non-None values override config)."""
        overrides: dict[str, Any] = {}

        if agent is not None:
            overrides["agent_type"] = agent

        # Parse comma-separated lists
        if allowed_tools is not None:
            overrides["allowed_tools"] = [t.strip() for t in allowed_tools.split(",") if t.strip()]
        if disallowed_tools is not None:
            overrides["disallowed_tools"] = [
                t.strip() for t in disallowed_tools.split(",") if t.strip()
            ]
        if task_ids is not None:
            overrides["task_ids"] = [t.strip() for t in task_ids.split(",") if t.strip()]

        overrides.update({k: v for k, v in cli_args.items() if v is not None and v is not False})

        for k in ("full", "verbose", "very_verbose", "remote"):
            if cli_args.get(k) is True:
                overrides[k] = True
            elif k in overrides and cli_args.get(k) is False:
                del overrides[k]

        if config:
            merged_agent_config = dict(self.agent_config)
            for item in config:
                if "=" in item:
                    key, value = item.split("=", 1)
                    key = key.strip()
                    value = value.strip()

                    # Parse value
                    if value.lower() == "true":
                        parsed_value: Any = True
                    elif value.lower() == "false":
                        parsed_value = False
                    else:
                        try:
                            parsed_value = int(value)
                        except ValueError:
                            try:
                                parsed_value = float(value)
                            except ValueError:
                                parsed_value = value

                    # Handle namespaced keys (e.g., claude.max_tokens)
                    if "." in key:
                        agent_name, param = key.split(".", 1)
                        if agent_name not in merged_agent_config:
                            merged_agent_config[agent_name] = {}
                        merged_agent_config[agent_name][param] = parsed_value
                    else:
                        # Non-namespaced: apply to current agent if set
                        if self.agent_type:
                            agent_name = self.agent_type.value
                            if agent_name not in merged_agent_config:
                                merged_agent_config[agent_name] = {}
                            merged_agent_config[agent_name][key] = parsed_value

            overrides["agent_config"] = merged_agent_config

        return self.model_validate({**self.model_dump(), **overrides})

    def resolve_agent_interactive(self) -> EvalConfig:
        """Prompt user to select an agent preset if not set. Returns updated config."""
        if self.agent_type is not None:
            return self

        # Build choices from presets
        choices: list[dict[str, Any]] = [
            {"name": preset.name, "value": preset} for preset in _AGENT_PRESETS
        ]

        selected: AgentPreset = hud_console.select("Select an agent:", choices=choices, default=0)  # type: ignore[arg-type]

        # Merge preset into config
        updates: dict[str, Any] = {"agent_type": selected.agent_type}
        if selected.model:
            updates["model"] = selected.model
        if selected.agent_config:
            # Merge preset's agent_config with existing
            merged = dict(self.agent_config)
            for key, value in selected.agent_config.items():
                if key in merged:
                    merged[key] = {**merged[key], **value}
                else:
                    merged[key] = value
            updates["agent_config"] = merged

        return self.model_validate({**self.model_dump(), **updates})

    def display(self) -> None:
        """Display settings in a table."""
        table = Table(title="Evaluation Settings", title_style="bold cyan", box=box.ROUNDED)
        table.add_column("Setting", style="yellow")
        table.add_column("Value", style="green")

        # Core settings
        table.add_row("source", str(self.source or "—"))
        table.add_row("agent", self.agent_type.value)  # type: ignore[union-attr]
        if self.task_ids:
            table.add_row(
                "task_ids", ", ".join(self.task_ids[:5]) + ("..." if len(self.task_ids) > 5 else "")
            )
        table.add_row("full", str(self.full))
        table.add_row("max_steps", str(self.max_steps or (100 if self.full else 10)))
        if not self.remote:
            table.add_row("max_concurrent", str(self.max_concurrent))
        if self.group_size > 1:
            table.add_row("group_size", str(self.group_size))
        # Show auto_respond when it will be true (explicit or via --full)
        effective_auto_respond = self.auto_respond if self.auto_respond is not None else self.full
        if effective_auto_respond:
            table.add_row("auto_respond", "[bold green]True[/bold green]")
        if self.very_verbose:
            table.add_row("very_verbose", "[bold green]True[/bold green]")
        elif self.verbose:
            table.add_row("verbose", "[bold green]True[/bold green]")
        if self.remote:
            table.add_row("remote", "[bold green]True[/bold green] (submitting to platform)")

        # Tool filters (only if set)
        if self.allowed_tools:
            table.add_row("allowed_tools", ", ".join(self.allowed_tools))
        if self.disallowed_tools:
            table.add_row("disallowed_tools", ", ".join(self.disallowed_tools))

        # Agent config section
        if self.agent_type:
            table.add_row("", "")
            table.add_row(f"[dim]{self.agent_type.value} config[/dim]", "")

            config_cls = self.agent_type.cls.config_cls
            defaults = config_cls()
            overrides = self.agent_config.get(self.agent_type.value, {})
            skip = {
                "model_client",
                "validate_api_key",
                "model_config",
                "allowed_tools",
                "disallowed_tools",
                "system_prompt",
                "response_tool_name",
                "append_setup_output",
                "initial_screenshot",
            }

            for name in config_cls.model_fields:
                if name in skip:
                    continue
                # Always show checkpoint_name; other fields only if explicitly set (via CLI or TOML)
                if name == "checkpoint_name":
                    value = (
                        self.model
                        or overrides.get("checkpoint_name")
                        or getattr(defaults, "checkpoint_name", None)
                    )
                    table.add_row(f"  {name}", str(value) if value else "—")
                elif name in overrides:
                    table.add_row(f"  {name}", str(overrides[name]))

        hud_console.console.print(table)


# =============================================================================
# Task loading
# =============================================================================


<<<<<<< HEAD

async def run_single_task(
    source: str,
    *,
    agent_type: AgentType = AgentType.CLAUDE,
    model: str | None = None,
    allowed_tools: list[str] | None = None,
    max_steps: int = 10,
    verbose: bool = False,
    vllm_base_url: str | None = None,
    group_size: int = 1,
    task_id: str | None = None,
    trace_id: str | None = None,
) -> None:
    """Load one task and execute it, or detect if JSON contains a list and run as dataset."""

    hud_console.info("🔧 Initializing evaluation...")

    try:
        from hud.utils.tasks import load_tasks
    except ImportError as e:
        hud_console.error(
            "Dataset dependencies are not installed. "
            "Please install with: pip install 'hud-python\u27e6agent\u27e7'"
        )
        raise typer.Exit(1) from e
=======
def _load_tasks_from_source(source: str) -> list[Task]:
    """Load tasks from file or HuggingFace dataset."""
    from hud.utils.tasks import load_tasks
>>>>>>> 1b76469f

    path = Path(source)
    if path.exists() and path.suffix in {".json", ".jsonl"}:
        hud_console.info("📊 Loading task file…")
        tasks = load_tasks(str(path))
        try:
            env_dir = find_environment_dir(path)
            if env_dir is not None:
                ensure_built(env_dir, interactive=False)
        except Exception as exc:
            hud_console.debug(f"Eval preflight env check skipped: {exc}")
    else:
        hud_console.info(f"📊 Loading tasks from: {source}…")
        tasks = load_tasks(source)

    if not tasks:
        hud_console.error(f"No tasks found in: {source}")
        raise typer.Exit(1)

    return tasks  # type: ignore[return-value]


def _warn_local_mcp(tasks: list[Task], source: str) -> None:
    """Warn user if tasks use local MCP configs."""
    try:
        has_local = any(
            isinstance(server_cfg, dict) and "command" in server_cfg and not server_cfg.get("url")
            for t in tasks
            for server_cfg in (getattr(t, "mcp_config", {}) or {}).values()
            if isinstance(getattr(t, "mcp_config", {}), dict)
        )

<<<<<<< HEAD
        async with hud.async_trace(name=task_prompt, trace_id=trace_id):
            agent = build_agent(
                agent_type,
                model=model,
                allowed_tools=allowed_tools,
                verbose=verbose,
                vllm_base_url=vllm_base_url,
            )
            hud_console.info(task.prompt)
            result = await agent.run(task, max_steps=max_steps)
            hud_console.success(f"Reward: {result.reward}")


async def run_full_dataset(
    source: str,
    *,
    agent_type: AgentType = AgentType.CLAUDE,
    model: str | None = None,
    allowed_tools: list[str] | None = None,
    max_concurrent: int = 30,
    max_steps: int = 10,
    verbose: bool = False,
    vllm_base_url: str | None = None,
    group_size: int = 1,
) -> list[Any]:
    """Run evaluation across the entire dataset using asyncio-based concurrency."""

    hud_console.info("🔧 Initializing evaluation...")
=======
        if not has_local:
            return
>>>>>>> 1b76469f

        hud_console.warning("Detected local MCP configurations (uses 'command' instead of 'url').")
        hud_console.info("When running concurrently, exposed host ports from Docker may conflict.")

        if not hud_console.confirm("Proceed with local MCP servers?", default=True):
            hint_file = Path(source).name if Path(source).exists() else "<tasks_file>"
            hud_console.hint(f"Convert to remote: hud convert {hint_file}")
            raise typer.Exit(1)

        hint_file = Path(source).name if Path(source).exists() else "<tasks_file>"
        hud_console.hint(f"Convert to remote to avoid port conflicts: hud convert {hint_file}")

    except typer.Exit:
        raise
    except Exception as e:
        hud_console.debug(f"Local MCP check skipped: {e}")


# =============================================================================
# Evaluation runner
# =============================================================================


async def _run_evaluation(cfg: EvalConfig) -> tuple[list[Any], list[Task]]:
    """Run evaluation with the given config."""
    from hud.datasets import run_single_task, run_tasks

    if cfg.source is None or cfg.agent_type is None:
        raise ValueError("source and agent_type must be set")

    tasks = _load_tasks_from_source(cfg.source)

    if not cfg.remote and (cfg.group_size > 1 or cfg.full):
        _warn_local_mcp(tasks, cfg.source)

    agent_kwargs = cfg.get_agent_kwargs()

    path = Path(cfg.source)
    dataset_name = path.name if path.exists() else cfg.source.split("/")[-1]
    max_steps = cfg.max_steps or (100 if cfg.full else 10)

    # Filter by task IDs if provided
    if cfg.task_ids:
        id_set = set(cfg.task_ids)
        filtered = [t for t in tasks if str(getattr(t, "id", "")) in id_set]
        if not filtered:
            hud_console.error(f"No tasks found matching IDs: {', '.join(cfg.task_ids)}")
            raise typer.Exit(1)
        hud_console.info(f"Filtered to {len(filtered)} task(s) by ID")
        tasks = filtered
    elif not cfg.full:
        # Single task mode (no --full, no --task-ids)
        tasks = [tasks[0]]
        hud_console.info("Using first task (run with --full or --task-ids for more)…")

    auto_respond = cfg.auto_respond if cfg.auto_respond is not None else cfg.full

    if auto_respond:
        agent_kwargs = {**agent_kwargs, "auto_respond": True}

    if cfg.remote:
        hud_console.info(f"🚀 Submitting {len(tasks)} tasks for remote execution…")
        await run_tasks(
            tasks=tasks,
            agent_type=cfg.agent_type,
            agent_params=agent_kwargs,
            name=f"Evaluation {dataset_name}",
            metadata={"dataset": cfg.source},
            max_steps=max_steps,
            group_size=cfg.group_size,
            remote=True,
        )
        return [], tasks

    if len(tasks) == 1 and cfg.group_size == 1:
        task = tasks[0]
        logging.getLogger("hud.agents").setLevel(logging.INFO)
        logging.getLogger("hud.agents.base").setLevel(logging.INFO)

        hud_console.info(task.prompt)
        result = await run_single_task(
            task=task,
            agent_type=cfg.agent_type,
            agent_params=agent_kwargs,
            max_steps=max_steps,
            trace_name=task.prompt,
        )
        hud_console.success(f"Reward: {result.reward}")
        return [result], tasks

    # Local batch execution
    hud_console.info(
        f"🚀 Running evaluation (max_concurrent: {cfg.max_concurrent}, "
        f"group_size: {cfg.group_size})…"
    )

    results = await run_tasks(
        tasks=tasks,
        agent_type=cfg.agent_type,
        agent_params=agent_kwargs,
        name=f"Evaluation {dataset_name}",
        max_concurrent=cfg.max_concurrent,
        metadata={"dataset": cfg.source},
        max_steps=max_steps,
        group_size=cfg.group_size,
    )
    return results, tasks


# =============================================================================
# CLI command
# =============================================================================


def eval_command(
    source: str | None = typer.Argument(None, help="HuggingFace dataset or task JSON file"),
    agent: str | None = typer.Argument(
        None, help="Agent: claude, openai, operator, gemini, openai_compatible, integration_test"
    ),
    full: bool = typer.Option(False, "--full", help="Run entire dataset"),
    model: str | None = typer.Option(None, "--model", "-m", help="Model name"),
    config: list[str] | None = typer.Option(  # noqa: B008
        None, "--config", "-c", help="Agent config: key=value"
    ),
    # Task-overridable settings
    allowed_tools: str | None = typer.Option(
        None, "--allowed-tools", help="Comma-separated allowed tools"
    ),
    disallowed_tools: str | None = typer.Option(
        None, "--disallowed-tools", help="Comma-separated disallowed tools"
    ),
    # Eval settings
    max_concurrent: int | None = typer.Option(
        None, "--max-concurrent", help="Max concurrent tasks"
    ),
    max_steps: int | None = typer.Option(None, "--max-steps", help="Max steps per task"),
    verbose: bool = typer.Option(False, "--verbose", "-v", help="Verbose output"),
    very_verbose: bool = typer.Option(False, "--very-verbose", "-vv", help="Debug logs"),
    auto_respond: bool | None = typer.Option(
        None,
        "--auto-respond",
        help="Continue without prompting after tool calls (default: True for --full)",
    ),
    group_size: int | None = typer.Option(None, "--group-size", help="Runs per task"),
    task_ids: str | None = typer.Option(None, "--task-ids", help="Comma-separated task IDs to run"),
    yes: bool = typer.Option(False, "--yes", "-y", help="Skip confirmation"),
    remote: bool = typer.Option(
        False, "--remote", help="Submit tasks to platform for remote execution"
    ),
) -> None:
    """🚀 Run evaluation on datasets or individual tasks with agents.

    Examples:
        hud eval tasks.json claude
        hud eval hud-evals/SheetBench-50 claude --full
        hud eval tasks.json claude --config max_tokens=32768
        hud eval tasks.json openai --config temperature=0.7
        hud eval tasks.json claude --full --remote  # Remote execution
    """
    hud_console.info("🔧 Initializing evaluation...")

    # Load config and merge CLI args
    cfg = EvalConfig.load().merge_cli(
        source=source,
        agent=agent,
        model=model,
        full=full,
        max_concurrent=max_concurrent,
        max_steps=max_steps,
        allowed_tools=allowed_tools,
        disallowed_tools=disallowed_tools,
        task_ids=task_ids,
        verbose=verbose,
        very_verbose=very_verbose,
        auto_respond=auto_respond,
        group_size=group_size,
        config=config,
        remote=remote,
    )

    # Find source if not provided
    if cfg.source is None:
        try:
            from hud.cli.utils.tasks import find_tasks_file

            cfg = cfg.model_copy(
                update={"source": find_tasks_file(None, msg="Select a tasks file")}
            )
            hud_console.success(f"Selected: {cfg.source}")
        except Exception:
            hud_console.error("No source provided and no task files found")
            raise typer.Exit(1) from None

    # Resolve agent interactively if needed
    cfg = cfg.resolve_agent_interactive()

    # Configure logging
    if cfg.very_verbose:
        logging.basicConfig(level=logging.DEBUG, format="%(asctime)s - %(name)s - %(message)s")
        logging.getLogger("hud.agents").setLevel(logging.DEBUG)
        # Suppress noisy HTTP client logs
        logging.getLogger("httpx").setLevel(logging.WARNING)
        logging.getLogger("httpcore").setLevel(logging.WARNING)
    elif cfg.verbose:
        logging.getLogger("hud.agents").setLevel(logging.INFO)

    # Validate API keys
    cfg.validate_api_keys()

    # Display and confirm
    cfg.display()

    if not yes and not questionary.confirm("Proceed?", default=True, qmark="").ask():
        hud_console.info("Cancelled.")
        raise typer.Exit(1)

    # Run
    start_time = time.time()
    try:
        results, tasks = asyncio.run(_run_evaluation(cfg))
    except ValueError as e:
        hud_console.error(str(e))
        raise typer.Exit(1) from None
    elapsed = time.time() - start_time

    if cfg.remote:
        return

    from hud.datasets import display_results

    display_results(results, tasks=tasks, elapsed=elapsed, show_details=len(results) <= 50)<|MERGE_RESOLUTION|>--- conflicted
+++ resolved
@@ -475,38 +475,9 @@
 # =============================================================================
 
 
-<<<<<<< HEAD
-
-async def run_single_task(
-    source: str,
-    *,
-    agent_type: AgentType = AgentType.CLAUDE,
-    model: str | None = None,
-    allowed_tools: list[str] | None = None,
-    max_steps: int = 10,
-    verbose: bool = False,
-    vllm_base_url: str | None = None,
-    group_size: int = 1,
-    task_id: str | None = None,
-    trace_id: str | None = None,
-) -> None:
-    """Load one task and execute it, or detect if JSON contains a list and run as dataset."""
-
-    hud_console.info("🔧 Initializing evaluation...")
-
-    try:
-        from hud.utils.tasks import load_tasks
-    except ImportError as e:
-        hud_console.error(
-            "Dataset dependencies are not installed. "
-            "Please install with: pip install 'hud-python\u27e6agent\u27e7'"
-        )
-        raise typer.Exit(1) from e
-=======
 def _load_tasks_from_source(source: str) -> list[Task]:
     """Load tasks from file or HuggingFace dataset."""
     from hud.utils.tasks import load_tasks
->>>>>>> 1b76469f
 
     path = Path(source)
     if path.exists() and path.suffix in {".json", ".jsonl"}:
@@ -539,39 +510,8 @@
             if isinstance(getattr(t, "mcp_config", {}), dict)
         )
 
-<<<<<<< HEAD
-        async with hud.async_trace(name=task_prompt, trace_id=trace_id):
-            agent = build_agent(
-                agent_type,
-                model=model,
-                allowed_tools=allowed_tools,
-                verbose=verbose,
-                vllm_base_url=vllm_base_url,
-            )
-            hud_console.info(task.prompt)
-            result = await agent.run(task, max_steps=max_steps)
-            hud_console.success(f"Reward: {result.reward}")
-
-
-async def run_full_dataset(
-    source: str,
-    *,
-    agent_type: AgentType = AgentType.CLAUDE,
-    model: str | None = None,
-    allowed_tools: list[str] | None = None,
-    max_concurrent: int = 30,
-    max_steps: int = 10,
-    verbose: bool = False,
-    vllm_base_url: str | None = None,
-    group_size: int = 1,
-) -> list[Any]:
-    """Run evaluation across the entire dataset using asyncio-based concurrency."""
-
-    hud_console.info("🔧 Initializing evaluation...")
-=======
         if not has_local:
             return
->>>>>>> 1b76469f
 
         hud_console.warning("Detected local MCP configurations (uses 'command' instead of 'url').")
         hud_console.info("When running concurrently, exposed host ports from Docker may conflict.")
