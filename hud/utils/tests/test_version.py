--- conflicted
+++ resolved
@@ -5,8 +5,4 @@
     """Test that the package can be imported."""
     import hud
 
-<<<<<<< HEAD
-    assert hud.__version__ == "0.4.69"
-=======
-    assert hud.__version__ == "0.4.70"
->>>>>>> 798f14c2
+    assert hud.__version__ == "0.4.70"