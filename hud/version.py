--- conflicted
+++ resolved
@@ -4,8 +4,4 @@
 
 from __future__ import annotations
 
-<<<<<<< HEAD
-__version__ = "0.4.69"
-=======
-__version__ = "0.4.70"
->>>>>>> 798f14c2
+__version__ = "0.4.70"