"""Tests for OperatorAgent implementation."""

from __future__ import annotations

from typing import Any, cast
from unittest.mock import AsyncMock, MagicMock, patch

import pytest
from mcp import types
<<<<<<< HEAD
from openai import AsyncOpenAI
=======
from openai.types.responses.response_computer_tool_call import PendingSafetyCheck
>>>>>>> cda77d71

from hud.agents.operator import OperatorAgent
from hud.types import MCPToolCall, MCPToolResult


class TestOperatorAgent:
    """Test OperatorAgent class."""

    @pytest.fixture
    def mock_openai(self):
        """Create a mock OpenAI client."""
        client = AsyncOpenAI(api_key="test", base_url="http://localhost")
        client.responses.create = AsyncMock()
        with patch("hud.agents.openai.AsyncOpenAI", return_value=client):
            yield client

    @pytest.mark.asyncio
    async def test_init(self, mock_mcp_client_openai_computer):
        """Test agent initialization."""
        mock_model_client = AsyncOpenAI(api_key="test")
        agent = OperatorAgent.create(
            mcp_client=mock_mcp_client_openai_computer,
            model_client=mock_model_client,
            checkpoint_name="gpt-4",
            validate_api_key=False,  # Skip validation in tests
        )

        assert agent.model_name == "Operator"
        assert agent.config.checkpoint_name == "gpt-4"
        assert agent.openai_client == mock_model_client

    @pytest.mark.asyncio
    async def test_format_blocks(self, mock_mcp_client_openai_computer):
        """Test formatting content blocks."""
        mock_model_client = AsyncOpenAI(api_key="test")
        agent = OperatorAgent.create(
            mcp_client=mock_mcp_client_openai_computer,
            model_client=mock_model_client,
            validate_api_key=False,  # Skip validation in tests
        )

        # Test with text blocks
        blocks: list[types.ContentBlock] = [
            types.TextContent(type="text", text="Hello, GPT!"),
            types.TextContent(type="text", text="Another message"),
        ]

        messages = await agent.format_blocks(blocks)
        assert len(messages) == 1
        msg = cast("dict[str, Any]", messages[0])
        assert msg["role"] == "user"
        content = cast("list[dict[str, Any]]", msg["content"])
        assert len(content) == 2
        assert content[0] == {"type": "input_text", "text": "Hello, GPT!"}
        assert content[1] == {"type": "input_text", "text": "Another message"}

        # Test with mixed content
        blocks = [
            types.TextContent(type="text", text="Text content"),
            types.ImageContent(type="image", data="base64data", mimeType="image/png"),
        ]

        messages = await agent.format_blocks(blocks)
        assert len(messages) == 1
        msg = cast("dict[str, Any]", messages[0])
        assert msg["role"] == "user"
        content = cast("list[dict[str, Any]]", msg["content"])
        assert len(content) == 2
        assert content[0] == {"type": "input_text", "text": "Text content"}
        assert content[1] == {
            "type": "input_image",
            "image_url": "data:image/png;base64,base64data",
            "detail": "auto",
        }

    @pytest.mark.asyncio
    async def test_format_tool_results(self, mock_mcp_client_openai_computer, mock_openai):
        """Test formatting tool results."""
        agent = OperatorAgent.create(
            mcp_client=mock_mcp_client_openai_computer,
            model_client=mock_openai,
            validate_api_key=False,  # Skip validation in tests
        )

        tool_calls = [
            MCPToolCall(name="test_tool", arguments={}, id="call_123"),  # type: ignore
            MCPToolCall(name="screenshot", arguments={}, id="call_456"),  # type: ignore
        ]

        tool_results = [
            MCPToolResult(content=[types.TextContent(type="text", text="Success")], isError=False),
            MCPToolResult(
                content=[types.ImageContent(type="image", data="base64data", mimeType="image/png")],
                isError=False,
            ),
        ]

        messages = await agent.format_tool_results(tool_calls, tool_results)

        # Should return both tool results as function_call_output
        assert len(messages) == 2
        # First result is text
        msg0 = cast("dict[str, Any]", messages[0])
        assert msg0["type"] == "function_call_output"
        assert msg0["call_id"] == "call_123"
        output0 = cast("list[dict[str, Any]]", msg0["output"])
        assert output0[0]["type"] == "input_text"
        assert output0[0]["text"] == "Success"
        # Second result is image
        msg1 = cast("dict[str, Any]", messages[1])
        assert msg1["type"] == "function_call_output"
        assert msg1["call_id"] == "call_456"
        output1 = cast("list[dict[str, Any]]", msg1["output"])
        assert output1[0]["type"] == "input_image"
        assert output1[0]["image_url"] == "data:image/png;base64,base64data"

    @pytest.mark.asyncio
    async def test_format_tool_results_with_error(self, mock_mcp_client_openai_computer, mock_openai):
        """Test formatting tool results with errors."""
        agent = OperatorAgent.create(
            mcp_client=mock_mcp_client_openai_computer,
            model_client=mock_openai,
            validate_api_key=False,  # Skip validation in tests
        )

        tool_calls = [
            MCPToolCall(name="failing_tool", arguments={}, id="call_error"),  # type: ignore
        ]

        tool_results = [
            MCPToolResult(
                content=[types.TextContent(type="text", text="Something went wrong")], isError=True
            ),
        ]

        messages = await agent.format_tool_results(tool_calls, tool_results)

        # Error results are returned with error flag and content
        assert len(messages) == 1
        msg = cast("dict[str, Any]", messages[0])
        assert msg["type"] == "function_call_output"
        assert msg["call_id"] == "call_error"
        output = cast("list[dict[str, Any]]", msg["output"])
        assert output[0]["type"] == "input_text"
        assert output[0]["text"] == "[tool_error] true"
        assert output[1]["type"] == "input_text"
        assert output[1]["text"] == "Something went wrong"

    @pytest.mark.asyncio
    async def test_get_model_response(self, mock_mcp_client_openai_computer, mock_openai):
        """Test getting model response from OpenAI API."""
        # Disable telemetry for this test to avoid backend configuration issues
        with patch("hud.settings.settings.telemetry_enabled", False):
            agent = OperatorAgent.create(
                mcp_client=mock_mcp_client_openai_computer,
                model_client=mock_openai,
                validate_api_key=False,  # Skip validation in tests
            )

            # Set up available tools so agent doesn't return "No computer use tools available"
            agent._available_tools = [
                types.Tool(name="computer_openai", description="Computer tool", inputSchema={})
            ]

            # Mock OpenAI API response for a successful computer use response
            mock_response = MagicMock()
            mock_response.id = "response_123"
            mock_response.state = "completed"
            # Mock the output message structure
            mock_output_text = MagicMock()
            mock_output_text.type = "output_text"
            mock_output_text.text = "I can see the screen content."

            mock_output_message = MagicMock()
            mock_output_message.type = "message"
            mock_output_message.content = [mock_output_text]

            mock_response.output = [mock_output_message]

            mock_openai.responses.create = AsyncMock(return_value=mock_response)

            messages = [{"prompt": "What's on the screen?", "screenshot": None}]
            response = await agent.get_response(messages)

            # The test should verify that the response is processed correctly
            # Since the isinstance checks will fail, content will be empty, but done should be True
            assert response.done is True
            assert response.tool_calls == []

    @pytest.mark.asyncio
    async def test_handle_empty_response(self, mock_mcp_client_openai_computer, mock_openai):
        """Test handling empty response from API."""
        agent = OperatorAgent.create(
            mcp_client=mock_mcp_client_openai_computer,
            model_client=mock_openai,
            validate_api_key=False,  # Skip validation in tests
        )

        # Set up available tools
        agent._available_tools = [
            types.Tool(name="openai_computer", description="Computer tool", inputSchema={})
        ]

        # Mock empty response
        mock_response = MagicMock()
        mock_response.id = "response_empty"
        mock_response.state = "completed"
        mock_response.output = []  # Empty output

        mock_openai.responses.create = AsyncMock(return_value=mock_response)

        messages = [{"prompt": "Hi", "screenshot": None}]
        response = await agent.get_response(messages)

        assert response.content == ""
        assert response.tool_calls == []

    @pytest.mark.asyncio
    async def test_pending_safety_checks_initialization(self, mock_mcp_client, mock_openai):
        """Test that OperatorAgent initializes pending_call_id and pending_safety_checks."""
        agent = OperatorAgent(
            mcp_client=mock_mcp_client,
            model_client=mock_openai,
            validate_api_key=False,
        )

        # Verify initial state
        assert agent.pending_call_id is None
        assert agent.pending_safety_checks == []

        # Set some state
        agent.pending_call_id = "call_id"
        agent.pending_safety_checks = [
            PendingSafetyCheck(id="safety_check_id", code="value", message="message")
        ]

        # Verify state was set
        assert agent.pending_call_id == "call_id"
        assert len(agent.pending_safety_checks) == 1
        assert agent.pending_safety_checks[0].id == "safety_check_id"

    @pytest.mark.asyncio
    async def test_extract_tool_call_computer(self, mock_mcp_client, mock_openai):
        """Test that _extract_tool_call routes computer_call to openai_computer."""
        agent = OperatorAgent(
            mcp_client=mock_mcp_client,
            model_client=mock_openai,
            validate_api_key=False,
        )

        # Create a mock computer_call item
        mock_item = MagicMock()
        mock_item.type = "computer_call"
        mock_item.call_id = "call_123"
        mock_item.pending_safety_checks = [
            PendingSafetyCheck(id="check_1", code="code", message="msg")
        ]
        mock_item.action.to_dict.return_value = {"type": "screenshot"}

        tool_call = agent._extract_tool_call(mock_item)

        # Should route to openai_computer tool
        assert tool_call is not None
        assert tool_call.name == "openai_computer"
        assert tool_call.id == "call_123"
        assert tool_call.arguments == {"type": "screenshot"}
        # Should update pending_safety_checks
        assert agent.pending_safety_checks == mock_item.pending_safety_checks

    @pytest.mark.asyncio
    async def test_extract_tool_call_delegates_to_super(self, mock_mcp_client, mock_openai):
        """Test that _extract_tool_call delegates non-computer calls to parent."""
        agent = OperatorAgent(
            mcp_client=mock_mcp_client,
            model_client=mock_openai,
            validate_api_key=False,
        )

        # Set up tool name map
        agent._tool_name_map = {"test_tool": "mcp_test_tool"}

        # Create a mock function_call item
        mock_item = MagicMock()
        mock_item.type = "function_call"
        mock_item.call_id = "call_456"
        mock_item.name = "test_tool"
        mock_item.arguments = '{"arg": "value"}'

        tool_call = agent._extract_tool_call(mock_item)

        # Should delegate to parent and map the tool name
        assert tool_call is not None
        assert tool_call.name == "mcp_test_tool"
        assert tool_call.id == "call_456"
        assert tool_call.arguments == {"arg": "value"}<|MERGE_RESOLUTION|>--- conflicted
+++ resolved
@@ -7,11 +7,8 @@
 
 import pytest
 from mcp import types
-<<<<<<< HEAD
+from openai.types.responses.response_computer_tool_call import PendingSafetyCheck
 from openai import AsyncOpenAI
-=======
-from openai.types.responses.response_computer_tool_call import PendingSafetyCheck
->>>>>>> cda77d71
 
 from hud.agents.operator import OperatorAgent
 from hud.types import MCPToolCall, MCPToolResult
@@ -232,7 +229,7 @@
     @pytest.mark.asyncio
     async def test_pending_safety_checks_initialization(self, mock_mcp_client, mock_openai):
         """Test that OperatorAgent initializes pending_call_id and pending_safety_checks."""
-        agent = OperatorAgent(
+        agent = OperatorAgent.create(
             mcp_client=mock_mcp_client,
             model_client=mock_openai,
             validate_api_key=False,
@@ -256,7 +253,7 @@
     @pytest.mark.asyncio
     async def test_extract_tool_call_computer(self, mock_mcp_client, mock_openai):
         """Test that _extract_tool_call routes computer_call to openai_computer."""
-        agent = OperatorAgent(
+        agent = OperatorAgent.create(
             mcp_client=mock_mcp_client,
             model_client=mock_openai,
             validate_api_key=False,
@@ -284,7 +281,7 @@
     @pytest.mark.asyncio
     async def test_extract_tool_call_delegates_to_super(self, mock_mcp_client, mock_openai):
         """Test that _extract_tool_call delegates non-computer calls to parent."""
-        agent = OperatorAgent(
+        agent = OperatorAgent.create(
             mcp_client=mock_mcp_client,
             model_client=mock_openai,
             validate_api_key=False,
