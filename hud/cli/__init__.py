--- conflicted
+++ resolved
@@ -831,16 +831,12 @@
     vllm_base_url: str | None = typer.Option(
         None,
         "--vllm-base-url",
-<<<<<<< HEAD
         help="Base URL for vLLM server (when using --agent vllm)",
     ),
     group_size: int = typer.Option(
         1,
         "--group-size",
         help="Number of times to run each task (similar to RL training)",
-=======
-        help="Base URL for vLLM server",
->>>>>>> 2726b04f
     ),
 ) -> None:
     """🚀 Run evaluation on datasets or individual tasks with agents."""
@@ -968,10 +964,7 @@
         max_concurrent_per_worker=max_concurrent_per_worker,
         verbose=verbose,
         vllm_base_url=vllm_base_url,
-<<<<<<< HEAD
         group_size=group_size,
-=======
->>>>>>> 2726b04f
     )
 
 
