"""Operator agent built on top of OpenAIAgent."""

from __future__ import annotations

<<<<<<< HEAD
from typing import TYPE_CHECKING, Any, ClassVar, Literal, cast
=======
from typing import TYPE_CHECKING, Any, ClassVar, Literal
>>>>>>> cda77d71

import mcp.types as types
from openai.types.responses import (
    ApplyPatchToolParam,
    ComputerToolParam,
    FunctionShellToolParam,
    FunctionToolParam,
    ResponseComputerToolCallOutputScreenshotParam,
    ResponseInputParam,
)
from openai.types.responses.response_input_param import (
    ComputerCallOutput,
)
from openai.types.shared_params.reasoning import Reasoning

<<<<<<< HEAD
import hud
from pydantic import ConfigDict

from hud.tools.computer.settings import computer_settings
from hud.types import AgentResponse, BaseAgentConfig, MCPToolCall, MCPToolResult
from hud.utils.types import with_signature

from .base import BaseCreateParams, MCPAgent
from .openai import OpenAIAgent, OpenAIConfig
=======
from hud.tools.computer.settings import computer_settings
from hud.types import MCPToolCall
>>>>>>> cda77d71

if TYPE_CHECKING:
    from hud.clients.base import AgentMCPClient

if TYPE_CHECKING:
    from openai import AsyncOpenAI
    from openai.types.responses.response_computer_tool_call import PendingSafetyCheck

    from hud.types import MCPToolResult

OPERATOR_INSTRUCTIONS = """
You are an autonomous computer-using agent. Follow these guidelines:

1. NEVER ask for confirmation. Complete all tasks autonomously.
2. Do NOT send messages like "I need to confirm before..." or "Do you want me to
   continue?" - just proceed.
3. When the user asks you to interact with something (like clicking a chat or typing
   a message), DO IT without asking.
4. Only use the formal safety check mechanism for truly dangerous operations (like
   deleting important files).
5. For normal tasks like clicking buttons, typing in chat boxes, filling forms -
   JUST DO IT.
6. The user has already given you permission by running this agent. No further
   confirmation is needed.
7. Be decisive and action-oriented. Complete the requested task fully.

Remember: You are expected to complete tasks autonomously. The user trusts you to do
what they asked.
""".strip()


class OperatorConfig(OpenAIConfig):
    """Configuration model for `OperatorAgent`."""

    model_config = ConfigDict(arbitrary_types_allowed=True)

    model_name: str = "Operator"
    checkpoint_name: str = "computer-use-preview"
    environment: Literal["windows", "mac", "linux", "browser"] = "linux"


class OperatorCreateParams(BaseCreateParams, OperatorConfig):
    pass


class OperatorAgent(OpenAIAgent):
    """
    Backwards-compatible Operator agent built on top of OpenAIAgent.
    """

    metadata: ClassVar[dict[str, Any] | None] = {
        "display_width": computer_settings.OPENAI_COMPUTER_WIDTH,
        "display_height": computer_settings.OPENAI_COMPUTER_HEIGHT,
    }
    # base class will ensure that the computer tool is available
    required_tools: ClassVar[list[str]] = ["openai_computer"]
    config_cls: ClassVar[type[BaseAgentConfig]] = OperatorConfig

    @with_signature(OperatorCreateParams)
    @classmethod
    def create(cls, **kwargs: Any) -> "OperatorAgent":  # pyright: ignore[reportIncompatibleMethodOverride]
        return MCPAgent.create.__func__(cls, **kwargs)  # type: ignore[return-value]

    def __init__(self, params: OperatorCreateParams) -> None:
        super().__init__(params)  # type: ignore[arg-type]
        self.config: OperatorConfig  # type: ignore[assignment]

<<<<<<< HEAD
        self._operator_computer_tool_name = "openai_computer"
        self._operator_display_width = computer_settings.OPENAI_COMPUTER_WIDTH
        self._operator_display_height = computer_settings.OPENAI_COMPUTER_HEIGHT
        self._operator_environment = self.config.environment
        self.environment = self.config.environment
=======
    def __init__(
        self,
        model_client: AsyncOpenAI | None = None,
        model: str = "computer-use-preview",
        environment: Literal["windows", "mac", "linux", "ubuntu", "browser"] = "linux",
        validate_api_key: bool = True,
        **kwargs: Any,
    ) -> None:
        super().__init__(
            model_client=model_client,
            model=model,
            validate_api_key=validate_api_key,
            **kwargs,
        )
        self._operator_computer_tool_name = "openai_computer"
        self._operator_display_width = computer_settings.OPENAI_COMPUTER_WIDTH
        self._operator_display_height = computer_settings.OPENAI_COMPUTER_HEIGHT
        self._operator_environment: Literal["windows", "mac", "linux", "ubuntu", "browser"] = (
            environment
        )
        self.model_name = "Operator"
        self.environment = environment
>>>>>>> cda77d71

        # add pending call id and safety checks to the agent
        self.pending_call_id: str | None = None
        self.pending_safety_checks: list[PendingSafetyCheck] = []

        # override reasoning to "summary": "auto"
        if self.reasoning is None:
            self.reasoning = Reasoning(summary="auto")
        else:
            self.reasoning["summary"] = "auto"

        # override truncation to "auto"
        self.truncation = "auto"

        if self.system_prompt:
            self.system_prompt = f"{self.system_prompt}\n\n{OPERATOR_INSTRUCTIONS}"
        else:
            self.system_prompt = OPERATOR_INSTRUCTIONS

    def _reset_response_state(self) -> None:
        super()._reset_response_state()
        self.pending_call_id = None
        self.pending_safety_checks = []

    def _to_openai_tool(
        self, tool: types.Tool
    ) -> (
        FunctionShellToolParam | ApplyPatchToolParam | FunctionToolParam | ComputerToolParam | None
    ):
        if tool.name == self._operator_computer_tool_name:
            return ComputerToolParam(
                type="computer_use_preview",
                display_width=self._operator_display_width,
                display_height=self._operator_display_height,
                environment=self._operator_environment,
            )
        return super()._to_openai_tool(tool)

    def _extract_tool_call(self, item: Any) -> MCPToolCall | None:
        """Route computer_call to the OpenAI-specific computer tool."""
        if item.type == "computer_call":
            self.pending_safety_checks = item.pending_safety_checks
            return MCPToolCall(
                name=self._operator_computer_tool_name,
                arguments=item.action.to_dict(),
                id=item.call_id,
            )
        return super()._extract_tool_call(item)

    async def format_tool_results(
        self, tool_calls: list[MCPToolCall], tool_results: list[MCPToolResult]
    ) -> ResponseInputParam:
        remaining_calls: list[MCPToolCall] = []
        remaining_results: list[MCPToolResult] = []
        computer_outputs: ResponseInputParam = []
        ordering: list[tuple[str, int]] = []

        for call, result in zip(tool_calls, tool_results, strict=False):
            if call.name == self._operator_computer_tool_name:
                screenshot = self._extract_latest_screenshot(result)
                if not screenshot:
                    self.console.warning_log(
                        "Computer tool result missing screenshot; skipping output."
                    )
                    continue
                call_id = call.id or self.pending_call_id
                if not call_id:
                    self.console.warning_log("Computer tool call missing ID; skipping output.")
                    continue
                acknowledged_checks = []
                for check in self.pending_safety_checks:
                    if hasattr(check, "model_dump"):
                        acknowledged_checks.append(check.model_dump())
                    elif isinstance(check, dict):
                        acknowledged_checks.append(check)
                output_payload = ComputerCallOutput(
                    type="computer_call_output",
                    call_id=call_id,
                    output=ResponseComputerToolCallOutputScreenshotParam(
                        type="computer_screenshot",
                        image_url=f"data:image/png;base64,{screenshot}",
                    ),
                    acknowledged_safety_checks=acknowledged_checks if acknowledged_checks else None,
                )
                computer_outputs.append(output_payload)
                self.pending_call_id = None
                self.pending_safety_checks = []
                ordering.append(("computer", len(computer_outputs) - 1))
            else:
                remaining_calls.append(call)
                remaining_results.append(result)
                ordering.append(("function", len(remaining_calls) - 1))

        formatted: ResponseInputParam = []
        function_outputs: ResponseInputParam = []
        if remaining_calls:
            function_outputs = await super().format_tool_results(remaining_calls, remaining_results)

        for kind, idx in ordering:
            if kind == "computer":
                if idx < len(computer_outputs):
                    formatted.append(computer_outputs[idx])
            else:
                if idx < len(function_outputs):
                    formatted.append(function_outputs[idx])
        return formatted

    def _extract_latest_screenshot(self, result: MCPToolResult) -> str | None:
        if not result.content:
            return None
        for content in reversed(result.content):
            if isinstance(content, types.ImageContent):
                return content.data
            if isinstance(content, types.TextContent) and result.isError:
                self.console.error_log(f"Computer tool error: {content.text}")
        return None<|MERGE_RESOLUTION|>--- conflicted
+++ resolved
@@ -2,11 +2,7 @@
 
 from __future__ import annotations
 
-<<<<<<< HEAD
 from typing import TYPE_CHECKING, Any, ClassVar, Literal, cast
-=======
-from typing import TYPE_CHECKING, Any, ClassVar, Literal
->>>>>>> cda77d71
 
 import mcp.types as types
 from openai.types.responses import (
@@ -22,29 +18,19 @@
 )
 from openai.types.shared_params.reasoning import Reasoning
 
-<<<<<<< HEAD
-import hud
 from pydantic import ConfigDict
 
+from pydantic import ConfigDict
+
 from hud.tools.computer.settings import computer_settings
-from hud.types import AgentResponse, BaseAgentConfig, MCPToolCall, MCPToolResult
+from hud.types import BaseAgentConfig, MCPToolCall, MCPToolResult
 from hud.utils.types import with_signature
 
 from .base import BaseCreateParams, MCPAgent
 from .openai import OpenAIAgent, OpenAIConfig
-=======
-from hud.tools.computer.settings import computer_settings
-from hud.types import MCPToolCall
->>>>>>> cda77d71
 
 if TYPE_CHECKING:
-    from hud.clients.base import AgentMCPClient
-
-if TYPE_CHECKING:
-    from openai import AsyncOpenAI
     from openai.types.responses.response_computer_tool_call import PendingSafetyCheck
-
-    from hud.types import MCPToolResult
 
 OPERATOR_INSTRUCTIONS = """
 You are an autonomous computer-using agent. Follow these guidelines:
@@ -74,7 +60,7 @@
 
     model_name: str = "Operator"
     checkpoint_name: str = "computer-use-preview"
-    environment: Literal["windows", "mac", "linux", "browser"] = "linux"
+    environment: Literal["windows", "mac", "linux", "ubuntu", "browser"] = "linux"
 
 
 class OperatorCreateParams(BaseCreateParams, OperatorConfig):
@@ -103,36 +89,13 @@
         super().__init__(params)  # type: ignore[arg-type]
         self.config: OperatorConfig  # type: ignore[assignment]
 
-<<<<<<< HEAD
-        self._operator_computer_tool_name = "openai_computer"
-        self._operator_display_width = computer_settings.OPENAI_COMPUTER_WIDTH
-        self._operator_display_height = computer_settings.OPENAI_COMPUTER_HEIGHT
-        self._operator_environment = self.config.environment
-        self.environment = self.config.environment
-=======
-    def __init__(
-        self,
-        model_client: AsyncOpenAI | None = None,
-        model: str = "computer-use-preview",
-        environment: Literal["windows", "mac", "linux", "ubuntu", "browser"] = "linux",
-        validate_api_key: bool = True,
-        **kwargs: Any,
-    ) -> None:
-        super().__init__(
-            model_client=model_client,
-            model=model,
-            validate_api_key=validate_api_key,
-            **kwargs,
-        )
         self._operator_computer_tool_name = "openai_computer"
         self._operator_display_width = computer_settings.OPENAI_COMPUTER_WIDTH
         self._operator_display_height = computer_settings.OPENAI_COMPUTER_HEIGHT
         self._operator_environment: Literal["windows", "mac", "linux", "ubuntu", "browser"] = (
-            environment
+            self.config.environment
         )
-        self.model_name = "Operator"
-        self.environment = environment
->>>>>>> cda77d71
+        self.environment = self.config.environment
 
         # add pending call id and safety checks to the agent
         self.pending_call_id: str | None = None
