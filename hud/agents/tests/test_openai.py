--- conflicted
+++ resolved
@@ -3,7 +3,6 @@
 from __future__ import annotations
 
 from typing import Any, cast
-from types import SimpleNamespace
 from unittest.mock import AsyncMock, MagicMock, patch
 
 import pytest
@@ -527,28 +526,13 @@
             mock_openai.responses.create.assert_not_called()
 
     @pytest.mark.asyncio
-<<<<<<< HEAD
-    async def test_build_request_payload(self, mock_mcp_client, mock_openai):
-        """Test building request payload."""
-        agent = OpenAIAgent.create(
-            mcp_client=mock_mcp_client,
-            model_client=mock_openai,
-            checkpoint_name="gpt-4o",
-            max_output_tokens=1024,
-            temperature=0.5,
-            reasoning="auto",
-            tool_choice="auto",
-            parallel_tool_calls=True,
-            validate_api_key=False,
-        )
-=======
     async def test_get_response_passes_correct_payload(self, mock_mcp_client, mock_openai):
         """Test that get_response passes correct parameters to OpenAI API."""
         with patch("hud.settings.settings.telemetry_enabled", False):
-            agent = OpenAIAgent(
+            agent = OpenAIAgent.create(
                 mcp_client=mock_mcp_client,
                 model_client=mock_openai,
-                model="gpt-4o",
+                checkpoint_name="gpt-4o",
                 max_output_tokens=1024,
                 temperature=0.5,
                 reasoning={"effort": "high"},
@@ -556,7 +540,6 @@
                 parallel_tool_calls=True,
                 validate_api_key=False,
             )
->>>>>>> cda77d71
 
             agent._openai_tools = [cast("Any", {"type": "function", "name": "test"})]
             agent.system_prompt = "You are a helpful assistant"
@@ -587,22 +570,12 @@
             assert call_kwargs["previous_response_id"] == "prev_123"
 
     @pytest.mark.asyncio
-<<<<<<< HEAD
-    async def test_build_request_payload_minimal(self, mock_mcp_client, mock_openai):
-        """Test building request payload with minimal parameters."""
-        agent = OpenAIAgent.create(
-            mcp_client=mock_mcp_client,
-            model_client=mock_openai,
-            validate_api_key=False,
-        )
-=======
     async def test_get_response_passes_minimal_payload(self, mock_mcp_client, mock_openai):
         """Test that get_response passes minimal parameters when not configured."""
         from openai import Omit
->>>>>>> cda77d71
 
         with patch("hud.settings.settings.telemetry_enabled", False):
-            agent = OpenAIAgent(
+            agent = OpenAIAgent.create(
                 mcp_client=mock_mcp_client,
                 model_client=mock_openai,
                 validate_api_key=False,
@@ -665,15 +638,9 @@
         assert messages == []
 
     @pytest.mark.asyncio
-<<<<<<< HEAD
-    async def test_build_openai_tools(self, mock_mcp_client, mock_openai):
-        """Test building OpenAI tools from MCP tools."""
-        agent = OpenAIAgent.create(
-=======
     async def test_convert_tools_for_openai(self, mock_mcp_client, mock_openai):
         """Test converting MCP tools to OpenAI format."""
-        agent = OpenAIAgent(
->>>>>>> cda77d71
+        agent = OpenAIAgent.create(
             mcp_client=mock_mcp_client,
             model_client=mock_openai,
             validate_api_key=False,
@@ -715,15 +682,9 @@
         assert tool1["strict"] is True
 
     @pytest.mark.asyncio
-<<<<<<< HEAD
-    async def test_build_openai_tools_skips_incomplete(self, mock_mcp_client, mock_openai):
-        """Test building OpenAI tools skips tools without description or schema."""
-        agent = OpenAIAgent.create(
-=======
     async def test_convert_tools_raises_on_incomplete(self, mock_mcp_client, mock_openai):
         """Test that converting tools raises error for incomplete tool definitions."""
-        agent = OpenAIAgent(
->>>>>>> cda77d71
+        agent = OpenAIAgent.create(
             mcp_client=mock_mcp_client,
             model_client=mock_openai,
             validate_api_key=False,
@@ -744,7 +705,7 @@
     @pytest.mark.asyncio
     async def test_convert_tools_for_openai_via_initialize(self, mock_mcp_client, mock_openai):
         """Test that initialize properly converts tools."""
-        agent = OpenAIAgent(
+        agent = OpenAIAgent.create(
             mcp_client=mock_mcp_client,
             model_client=mock_openai,
             validate_api_key=False,
@@ -769,15 +730,10 @@
         assert tool["name"] == "complete"
 
     @pytest.mark.asyncio
-<<<<<<< HEAD
-    async def test_convert_function_tool_call(self, mock_mcp_client, mock_openai):
-        """Test converting OpenAI function tool call to MCP format."""
-        agent = OpenAIAgent.create(
-=======
     async def test_get_response_converts_function_tool_call(self, mock_mcp_client, mock_openai):
         """Test that get_response properly converts OpenAI function tool calls to MCP format."""
         with patch("hud.settings.settings.telemetry_enabled", False):
-            agent = OpenAIAgent(
+            agent = OpenAIAgent.create(
                 mcp_client=mock_mcp_client,
                 model_client=mock_openai,
                 validate_api_key=False,
@@ -812,6 +768,13 @@
             assert response.tool_calls[0].arguments == {"key": "value", "number": 42}
 
     @pytest.mark.asyncio
+    async def test_convert_function_tool_call_invalid_json(self, mock_mcp_client, mock_openai):
+        """Test converting function tool call with invalid JSON."""
+        agent = OpenAIAgent.create(
+            mcp_client=mock_mcp_client,
+            model_client=mock_openai,
+            validate_api_key=False,
+        )
     async def test_get_response_raises_on_invalid_json_arguments(
         self, mock_mcp_client, mock_openai
     ):
@@ -824,7 +787,7 @@
         import json
 
         with patch("hud.settings.settings.telemetry_enabled", False):
-            agent = OpenAIAgent(
+            agent = OpenAIAgent.create(
                 mcp_client=mock_mcp_client,
                 model_client=mock_openai,
                 validate_api_key=False,
@@ -858,7 +821,7 @@
     async def test_get_response_handles_tool_name_mapping(self, mock_mcp_client, mock_openai):
         """Test that get_response correctly maps tool names that aren't in the map."""
         with patch("hud.settings.settings.telemetry_enabled", False):
-            agent = OpenAIAgent(
+            agent = OpenAIAgent.create(
                 mcp_client=mock_mcp_client,
                 model_client=mock_openai,
                 validate_api_key=False,
@@ -893,8 +856,7 @@
     @pytest.mark.asyncio
     async def test_convert_tools_for_openai_shell_tool(self, mock_mcp_client, mock_openai):
         """Test that shell tool is converted to OpenAI native shell type."""
-        agent = OpenAIAgent(
->>>>>>> cda77d71
+        agent = OpenAIAgent.create(
             mcp_client=mock_mcp_client,
             model_client=mock_openai,
             validate_api_key=False,
@@ -917,7 +879,7 @@
     @pytest.mark.asyncio
     async def test_convert_tools_for_openai_apply_patch_tool(self, mock_mcp_client, mock_openai):
         """Test that apply_patch tool is converted to OpenAI native apply_patch type."""
-        agent = OpenAIAgent(
+        agent = OpenAIAgent.create(
             mcp_client=mock_mcp_client,
             model_client=mock_openai,
             validate_api_key=False,
@@ -938,17 +900,11 @@
         assert tool["type"] == "apply_patch"
 
     @pytest.mark.asyncio
-<<<<<<< HEAD
-    async def test_convert_function_tool_call_invalid_json(self, mock_mcp_client, mock_openai):
-        """Test converting function tool call with invalid JSON."""
-        agent = OpenAIAgent.create(
-=======
     async def test_convert_tools_for_openai_strict_schema_failure(
         self, mock_mcp_client, mock_openai
     ):
         """Test that tool conversion raises error when strict schema conversion fails."""
-        agent = OpenAIAgent(
->>>>>>> cda77d71
+        agent = OpenAIAgent.create(
             mcp_client=mock_mcp_client,
             model_client=mock_openai,
             validate_api_key=False,
@@ -978,7 +934,7 @@
     @pytest.mark.asyncio
     async def test_format_tool_results_with_resource_link(self, mock_mcp_client, mock_openai):
         """Test formatting tool results with ResourceLink content."""
-        agent = OpenAIAgent(
+        agent = OpenAIAgent.create(
             mcp_client=mock_mcp_client,
             model_client=mock_openai,
             validate_api_key=False,
@@ -1012,17 +968,11 @@
         assert output[0]["file_url"] == "file:///test/resource"
 
     @pytest.mark.asyncio
-<<<<<<< HEAD
-    async def test_convert_function_tool_call_empty_args(self, mock_mcp_client, mock_openai):
-        """Test converting function tool call with empty arguments."""
-        agent = OpenAIAgent.create(
-=======
     async def test_format_tool_results_with_embedded_text_resource(
         self, mock_mcp_client, mock_openai
     ):
         """Test formatting tool results with EmbeddedResource containing text."""
-        agent = OpenAIAgent(
->>>>>>> cda77d71
+        agent = OpenAIAgent.create(
             mcp_client=mock_mcp_client,
             model_client=mock_openai,
             validate_api_key=False,
@@ -1064,7 +1014,7 @@
         self, mock_mcp_client, mock_openai
     ):
         """Test formatting tool results with EmbeddedResource containing blob."""
-        agent = OpenAIAgent(
+        agent = OpenAIAgent.create(
             mcp_client=mock_mcp_client,
             model_client=mock_openai,
             validate_api_key=False,
@@ -1104,7 +1054,7 @@
     @pytest.mark.asyncio
     async def test_format_tool_results_empty_content(self, mock_mcp_client, mock_openai):
         """Test formatting tool results with completely empty content."""
-        agent = OpenAIAgent(
+        agent = OpenAIAgent.create(
             mcp_client=mock_mcp_client,
             model_client=mock_openai,
             validate_api_key=False,
